--- conflicted
+++ resolved
@@ -1,9 +1,5 @@
 [tox]
-<<<<<<< HEAD
-envlist = py27, py34, py35, py36, lint
-=======
 envlist = py27, py35, py36, lint
->>>>>>> 7212e2c9
 
 [testenv]
 extras =
